import sbt._
import de.element34.sbteclipsify._

class ScalaBeansProject(info:ProjectInfo) extends DefaultProject(info) with Eclipsify {

  // repositories
  val protostuffRepo = "Protostuff Repository" at "http://protostuff.googlecode.com/svn/repos/maven2/"
    
  // dependencies
  val paranamer = "com.thoughtworks.paranamer" % "paranamer" % "2.3" withSources()
  val protostuffApi = "com.dyuproject.protostuff" % "protostuff-api" % "1.0.0" withSources()
  val protostuffCore = "com.dyuproject.protostuff" % "protostuff-core" % "1.0.0" withSources()
  val protostuffRuntime = "com.dyuproject.protostuff" % "protostuff-runtime" % "1.0.0" withSources()
  val protostuffJson = "com.dyuproject.protostuff" % "protostuff-json" % "1.0.0" withSources()
  val junit = "junit" % "junit" % "4.8" % "test" withSources()

	// documentation
	override def documentOptions = List(LinkSource)
  
  // publishing
  override def managedStyle = ManagedStyle.Maven
<<<<<<< HEAD
  val publishTo = Resolver.file("maven-local", Path.userHome / ".m2scalastuff" /  "repository" asFile)
=======
  val publishTo = Resolver.file("maven-local", Path.userHome / ".m2protostuff" /  "repository" asFile)
>>>>>>> 51dcd92b
}<|MERGE_RESOLUTION|>--- conflicted
+++ resolved
@@ -1,27 +1,23 @@
-import sbt._
-import de.element34.sbteclipsify._
-
-class ScalaBeansProject(info:ProjectInfo) extends DefaultProject(info) with Eclipsify {
-
-  // repositories
-  val protostuffRepo = "Protostuff Repository" at "http://protostuff.googlecode.com/svn/repos/maven2/"
-    
-  // dependencies
-  val paranamer = "com.thoughtworks.paranamer" % "paranamer" % "2.3" withSources()
-  val protostuffApi = "com.dyuproject.protostuff" % "protostuff-api" % "1.0.0" withSources()
-  val protostuffCore = "com.dyuproject.protostuff" % "protostuff-core" % "1.0.0" withSources()
-  val protostuffRuntime = "com.dyuproject.protostuff" % "protostuff-runtime" % "1.0.0" withSources()
-  val protostuffJson = "com.dyuproject.protostuff" % "protostuff-json" % "1.0.0" withSources()
-  val junit = "junit" % "junit" % "4.8" % "test" withSources()
-
-	// documentation
-	override def documentOptions = List(LinkSource)
-  
-  // publishing
-  override def managedStyle = ManagedStyle.Maven
-<<<<<<< HEAD
-  val publishTo = Resolver.file("maven-local", Path.userHome / ".m2scalastuff" /  "repository" asFile)
-=======
-  val publishTo = Resolver.file("maven-local", Path.userHome / ".m2protostuff" /  "repository" asFile)
->>>>>>> 51dcd92b
+import sbt._
+import de.element34.sbteclipsify._
+
+class ScalaBeansProject(info:ProjectInfo) extends DefaultProject(info) with Eclipsify {
+
+  // repositories
+  val protostuffRepo = "Protostuff Repository" at "http://protostuff.googlecode.com/svn/repos/maven2/"
+    
+  // dependencies
+  val paranamer = "com.thoughtworks.paranamer" % "paranamer" % "2.3" withSources()
+  val protostuffApi = "com.dyuproject.protostuff" % "protostuff-api" % "1.0.0" withSources()
+  val protostuffCore = "com.dyuproject.protostuff" % "protostuff-core" % "1.0.0" withSources()
+  val protostuffRuntime = "com.dyuproject.protostuff" % "protostuff-runtime" % "1.0.0" withSources()
+  val protostuffJson = "com.dyuproject.protostuff" % "protostuff-json" % "1.0.0" withSources()
+  val junit = "junit" % "junit" % "4.8" % "test" withSources()
+
+	// documentation
+	override def documentOptions = List(LinkSource)
+  
+  // publishing
+  override def managedStyle = ManagedStyle.Maven
+  val publishTo = Resolver.file("maven-local", Path.userHome / ".m2scalastuff" /  "repository" asFile)
 }